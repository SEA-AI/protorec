--- conflicted
+++ resolved
@@ -6,10 +6,6 @@
 
 - 📹 **Record and monitor** live sessions
 - 💾 **Track storage usage** effectively
-<<<<<<< HEAD
-- 📷 **Monitor sensors** such as cameras and IMUs
-=======
->>>>>>> 2ffc62fc
 
 ## 📋 Requirements
 
