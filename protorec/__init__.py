--- conflicted
+++ resolved
@@ -1,5 +1,4 @@
 """Main module for the protorec package providing camera recording functionality.
-<<<<<<< HEAD
 
 The module provides functionality for managing multiple camera pipelines,
 recording video streams, and serving a web interface for control.
@@ -17,17 +16,10 @@
 import numpy as np
 from flask import Flask, Response, jsonify, render_template
 
-from protorec.pipelines import Gst as Gst
-from protorec.pipelines.rgb_pipeline import RGBPipeline
-from protorec.pipelines.thermal_pipeline import ThermalPipeline
-=======
->>>>>>> 2ffc62fc
-
-The module provides functionality for managing multiple camera pipelines,
-recording video streams, and serving a web interface for control.
-"""
-
-<<<<<<< HEAD
+from protorec.pipelines import RGBPipeline, ThermalPipeline
+
+__version__ = "0.2.0"
+
 
 def get_disk_usage(path: str = "/") -> Dict[str, float]:
     """Get disk usage statistics for the specified path.
@@ -63,9 +55,7 @@
     and frame retrieval for streaming.
     """
 
-    def __init__(
-        self, config_path: str, recdir: str, streaming_camera: str = "rgb"
-    ) -> None:
+    def __init__(self, config_path: str, recdir: str) -> None:
         """Initialize the camera manager.
 
         Parameters
@@ -74,8 +64,6 @@
             Path to camera configuration JSON file
         recdir : str
             Directory to store recordings
-        streaming_camera : str, optional
-            Name of camera to use for streaming, by default "rgb"
         """
         self.is_recording: bool = False
         self.recdir: str = recdir
@@ -133,125 +121,6 @@
         Dict[str, Union[RGBPipeline, ThermalPipeline]]
             Dictionary mapping camera names to pipeline objects
 
-=======
-from __future__ import annotations
-
-import datetime
-import json
-import os
-import time
-from typing import Any, Dict, List, Optional, Union
-
-import cv2  # type: ignore
-import numpy as np
-from flask import Flask, Response, jsonify, render_template
-
-from protorec.pipelines import RGBPipeline, ThermalPipeline
-
-__version__ = "0.2.0"
-
-
-def get_disk_usage(path: str = "/") -> Dict[str, float]:
-    """Get disk usage statistics for the specified path.
-
-    Parameters
-    ----------
-    path : str, optional
-        Directory path to check disk usage for, by default "/"
-
-    Returns
-    -------
-    Dict[str, float]
-        Dictionary containing total, free and used disk space in GB with keys:
-        - 'total': Total disk space in GB
-        - 'free': Free disk space in GB
-        - 'used': Used disk space in GB
-        - 'percent_used': Percentage of disk space used
-    """
-    stat = os.statvfs(path)
-
-    total = (stat.f_blocks * stat.f_frsize) / (1024**3)  # Convert to GB
-    free = (stat.f_bfree * stat.f_frsize) / (1024**3)  # Convert to GB
-    used = total - free
-    percent_used = (used / total) * 100
-
-    return {"total": total, "free": free, "used": used, "percent_used": percent_used}
-
-
-class CameraManager:
-    """Manages multiple camera pipelines for recording and streaming.
-
-    This class handles initialization of camera pipelines, recording control,
-    and frame retrieval for streaming.
-    """
-
-    def __init__(self, config_path: str, recdir: str) -> None:
-        """Initialize the camera manager.
-
-        Parameters
-        ----------
-        config_path : str
-            Path to camera configuration JSON file
-        recdir : str
-            Directory to store recordings
-        """
-        self.is_recording: bool = False
-        self.recdir: str = recdir
-        self.cameras_config: Dict[str, Any] = json.load(open(config_path, "r"))
-        self.camera_names: List[str] = [
-            self.cameras_config["cameras"][i]["name"]
-            for i in range(len(self.cameras_config["cameras"]))
-        ]
-        self.cameras: Dict[str, Union[RGBPipeline, ThermalPipeline]] = (
-            self._initialize_cameras()
-        )
-        self.streaming_camera: Optional[str] = self._validate_streaming_camera(
-            self.cameras_config["streaming_camera"]
-        )
-        self.recording_start_time: Optional[datetime.datetime] = None
-
-    def _validate_streaming_camera(
-        self, streaming_camera: Optional[str]
-    ) -> Optional[str]:
-        """Validate the streaming camera configuration.
-
-        Parameters
-        ----------
-        streaming_camera : Optional[str]
-            Name of camera to validate
-
-        Returns
-        -------
-        Optional[str]
-            Validated streaming camera name or None
-
-        Raises
-        ------
-        ValueError
-            If camera name is invalid or not a color camera
-        """
-        if streaming_camera is None:
-            return None
-        elif streaming_camera not in self.camera_names:
-            raise ValueError(
-                f"Unknown camera name: {streaming_camera}, should be one of {self.camera_names}"
-            )
-        elif self.cameras[streaming_camera].config["type"] != "color":
-            raise ValueError(
-                f"Camera {streaming_camera} is not a color camera, streaming is only supported for color cameras"
-            )
-        else:
-            return streaming_camera
-
-    def _initialize_cameras(self) -> Dict[str, Union[RGBPipeline, ThermalPipeline]]:
-        """Initialize camera pipeline objects based on configuration.
-
-        Returns
-        -------
-        Dict[str, Union[RGBPipeline, ThermalPipeline]]
-            Dictionary mapping camera names to pipeline objects
-
->>>>>>> 2ffc62fc
         Raises
         ------
         ValueError
